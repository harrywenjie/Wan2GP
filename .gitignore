--- conflicted
+++ resolved
@@ -42,12 +42,6 @@
 loras/
 loras_i2v/
 
-<<<<<<< HEAD
-wgp_config.json
-
-settings/
-=======
 settings/
 
-wgp_config.json
->>>>>>> bf2b0bd6
+wgp_config.json