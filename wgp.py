--- conflicted
+++ resolved
@@ -4740,32 +4740,6 @@
                 if len(error) > 0:
                     raise gr.Error(f"invalid keep frames {keep_frames_video_guide}")
                 keep_frames_parsed = keep_frames_parsed[aligned_guide_start_frame: aligned_guide_end_frame ]
-<<<<<<< HEAD
-=======
-            if infinitetalk and video_guide is not None:
-                src_image = get_video_frame(video_guide, aligned_guide_start_frame, return_last_if_missing = True, return_PIL = True)
-                new_height, new_width = calculate_new_dimensions(image_size[0], image_size[1], src_image.height, src_image.width, sample_fit_canvas, block_size = block_size)
-                src_image = src_image.resize((new_width, new_height), resample=Image.Resampling.LANCZOS)
-                refresh_preview["video_guide"] = src_image  
-                src_video = convert_image_to_tensor(src_image).unsqueeze(1)
-                if sample_fit_canvas != None:  
-                    image_size  = src_video.shape[-2:]
-                    sample_fit_canvas = None
-            if ltxv and video_guide is not None:
-                preprocess_type = process_map_video_guide.get(filter_letters(video_prompt_type, "PED"), "raw")
-                status_info = "Extracting " + processes_names[preprocess_type]
-                send_cmd("progress", [0, get_latest_status(state, status_info)])
-                # start one frame ealier to facilitate latents merging later
-                src_video, _ = preprocess_video_with_mask(video_guide, video_mask, height=image_size[0], width = image_size[1], max_frames= len(keep_frames_parsed) + (0 if aligned_guide_start_frame == 0 else 1), start_frame = aligned_guide_start_frame - (0 if aligned_guide_start_frame == 0 else 1), fit_canvas = sample_fit_canvas, target_fps = fps,  process_type = preprocess_type, inpaint_color = 0, proc_no =1, negate_mask = "N" in video_prompt_type, process_outside_mask = "inpaint" if "X" in video_prompt_type else "identity", block_size =block_size )
-                if src_video !=  None:
-                    src_video = src_video[ :(len(src_video)-1)// latent_size * latent_size +1 ]
-                    refresh_preview["video_guide"] = Image.fromarray(src_video[0].cpu().numpy())
-                    src_video  = src_video.permute(3, 0, 1, 2)
-                    src_video  = src_video.float().div_(127.5).sub_(1.) # c, f, h, w
-                    if sample_fit_canvas != None:
-                        image_size = src_video.shape[-2:]
-                        sample_fit_canvas = None
->>>>>>> 1ae91d36
 
                 if ltxv:
                     preprocess_type = process_map_video_guide.get(filter_letters(video_prompt_type, "PED"), "raw")
